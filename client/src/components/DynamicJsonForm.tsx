import { useState, useEffect, useCallback, useRef } from "react";
import { Button } from "@/components/ui/button";
import { Input } from "@/components/ui/input";
import JsonEditor from "./JsonEditor";
<<<<<<< HEAD
import { updateValueAtPath } from "@/utils/jsonPathUtils";
import { generateDefaultValue } from "@/utils/schemaUtils";

export type JsonValue =
  | string
  | number
  | boolean
  | null
  | undefined
  | JsonValue[]
  | { [key: string]: JsonValue };

export type JsonSchemaType = {
  type:
    | "string"
    | "number"
    | "integer"
    | "boolean"
    | "array"
    | "object"
    | "null";
  description?: string;
  required?: boolean;
  default?: JsonValue;
  properties?: Record<string, JsonSchemaType>;
  items?: JsonSchemaType;
};
=======
import { updateValueAtPath } from "@/utils/jsonUtils";
import { generateDefaultValue, formatFieldLabel } from "@/utils/schemaUtils";
import type { JsonValue, JsonSchemaType, JsonObject } from "@/utils/jsonUtils";
>>>>>>> 70dc1b76

interface DynamicJsonFormProps {
  schema: JsonSchemaType;
  value: JsonValue;
  onChange: (value: JsonValue) => void;
  maxDepth?: number;
}

const isSimpleObject = (schema: JsonSchemaType): boolean => {
  const supportedTypes = ["string", "number", "integer", "boolean", "null"];
  if (supportedTypes.includes(schema.type)) return true;
  if (schema.type !== "object") return false;
  return Object.values(schema.properties ?? {}).every((prop) =>
    supportedTypes.includes(prop.type),
  );
};

const DynamicJsonForm = ({
  schema,
  value,
  onChange,
  maxDepth = 3,
}: DynamicJsonFormProps) => {
  const isOnlyJSON = !isSimpleObject(schema);
  const [isJsonMode, setIsJsonMode] = useState(isOnlyJSON);
  const [jsonError, setJsonError] = useState<string>();
  // Store the raw JSON string to allow immediate feedback during typing
  // while deferring parsing until the user stops typing
  const [rawJsonValue, setRawJsonValue] = useState<string>(
    JSON.stringify(value ?? generateDefaultValue(schema), null, 2),
  );

  // Use a ref to manage debouncing timeouts to avoid parsing JSON
  // on every keystroke which would be inefficient and error-prone
  const timeoutRef = useRef<ReturnType<typeof setTimeout>>();

  // Debounce JSON parsing and parent updates to handle typing gracefully
  const debouncedUpdateParent = useCallback(
    (jsonString: string) => {
      // Clear any existing timeout
      if (timeoutRef.current) {
        clearTimeout(timeoutRef.current);
      }

      // Set a new timeout
      timeoutRef.current = setTimeout(() => {
        try {
          const parsed = JSON.parse(jsonString);
          onChange(parsed);
          setJsonError(undefined);
        } catch {
          // Don't set error during normal typing
        }
      }, 300);
    },
    [onChange, setJsonError],
  );

  // Update rawJsonValue when value prop changes
  useEffect(() => {
    if (!isJsonMode) {
      setRawJsonValue(
        JSON.stringify(value ?? generateDefaultValue(schema), null, 2),
      );
    }
  }, [value, schema, isJsonMode]);

  const handleSwitchToFormMode = () => {
    if (isJsonMode) {
      // When switching to Form mode, ensure we have valid JSON
      try {
        const parsed = JSON.parse(rawJsonValue);
        // Update the parent component's state with the parsed value
        onChange(parsed);
        // Switch to form mode
        setIsJsonMode(false);
      } catch (err) {
        setJsonError(err instanceof Error ? err.message : "Invalid JSON");
      }
    } else {
      // Update raw JSON value when switching to JSON mode
      setRawJsonValue(
        JSON.stringify(value ?? generateDefaultValue(schema), null, 2),
      );
      setIsJsonMode(true);
    }
  };

  const formatJson = () => {
    try {
      const jsonStr = rawJsonValue.trim();
      if (!jsonStr) {
        return;
      }
      const formatted = JSON.stringify(JSON.parse(jsonStr), null, 2);
      setRawJsonValue(formatted);
      debouncedUpdateParent(formatted);
      setJsonError(undefined);
    } catch (err) {
      setJsonError(err instanceof Error ? err.message : "Invalid JSON");
    }
  };

  const renderFormFields = (
    propSchema: JsonSchemaType,
    currentValue: JsonValue,
    path: string[] = [],
    depth: number = 0,
  ) => {
    if (
      depth >= maxDepth &&
      (propSchema.type === "object" || propSchema.type === "array")
    ) {
      // Render as JSON editor when max depth is reached
      return (
        <JsonEditor
          value={JSON.stringify(
            currentValue ?? generateDefaultValue(propSchema),
            null,
            2,
          )}
          onChange={(newValue) => {
            try {
              const parsed = JSON.parse(newValue);
              handleFieldChange(path, parsed);
              setJsonError(undefined);
            } catch (err) {
              setJsonError(err instanceof Error ? err.message : "Invalid JSON");
            }
          }}
          error={jsonError}
        />
      );
    }

    switch (propSchema.type) {
      case "string":
        return (
          <Input
            type="text"
            value={(currentValue as string) ?? ""}
            onChange={(e) => {
              const val = e.target.value;
              // Allow clearing non-required fields by setting undefined
              // This preserves the distinction between empty string and unset
              if (!val && !propSchema.required) {
                handleFieldChange(path, undefined);
              } else {
                handleFieldChange(path, val);
              }
            }}
            placeholder={propSchema.description}
            required={propSchema.required}
          />
        );
      case "number":
        return (
          <Input
            type="number"
            value={(currentValue as number)?.toString() ?? ""}
            onChange={(e) => {
              const val = e.target.value;
              // Allow clearing non-required number fields
              // This preserves the distinction between 0 and unset
              if (!val && !propSchema.required) {
                handleFieldChange(path, undefined);
              } else {
                const num = Number(val);
                if (!isNaN(num)) {
                  handleFieldChange(path, num);
                }
              }
            }}
            placeholder={propSchema.description}
            required={propSchema.required}
          />
        );
      case "integer":
        return (
          <Input
            type="number"
            step="1"
            value={(currentValue as number)?.toString() ?? ""}
            onChange={(e) => {
              const val = e.target.value;
              // Allow clearing non-required integer fields
              // This preserves the distinction between 0 and unset
              if (!val && !propSchema.required) {
                handleFieldChange(path, undefined);
              } else {
                const num = Number(val);
                // Only update if it's a valid integer
                if (!isNaN(num) && Number.isInteger(num)) {
                  handleFieldChange(path, num);
                }
              }
            }}
            placeholder={propSchema.description}
            required={propSchema.required}
          />
        );
      case "boolean":
        return (
          <Input
            type="checkbox"
            checked={(currentValue as boolean) ?? false}
            onChange={(e) => handleFieldChange(path, e.target.checked)}
            className="w-4 h-4"
            required={propSchema.required}
          />
        );
      default:
        return null;
    }
  };

  const handleFieldChange = (path: string[], fieldValue: JsonValue) => {
    if (path.length === 0) {
      onChange(fieldValue);
      return;
    }

    try {
      const newValue = updateValueAtPath(value, path, fieldValue);
      onChange(newValue);
    } catch (error) {
      console.error("Failed to update form value:", error);
      onChange(value);
    }
  };

  const shouldUseJsonMode =
    schema.type === "object" &&
    (!schema.properties || Object.keys(schema.properties).length === 0);

  useEffect(() => {
    if (shouldUseJsonMode && !isJsonMode) {
      setIsJsonMode(true);
    }
  }, [shouldUseJsonMode, isJsonMode]);

  return (
    <div className="space-y-4">
      <div className="flex justify-end space-x-2">
        {isJsonMode && (
          <Button variant="outline" size="sm" onClick={formatJson}>
            Format JSON
          </Button>
        )}
        {!isOnlyJSON && (
          <Button variant="outline" size="sm" onClick={handleSwitchToFormMode}>
            {isJsonMode ? "Switch to Form" : "Switch to JSON"}
          </Button>
        )}
      </div>

      {isJsonMode ? (
        <JsonEditor
          value={rawJsonValue}
          onChange={(newValue) => {
            // Always update local state
            setRawJsonValue(newValue);

            // Use the debounced function to attempt parsing and updating parent
            debouncedUpdateParent(newValue);
          }}
          error={jsonError}
        />
      ) : // If schema type is object but value is not an object or is empty, and we have actual JSON data,
      // render a simple representation of the JSON data
      schema.type === "object" &&
        (typeof value !== "object" ||
          value === null ||
          Object.keys(value).length === 0) &&
        rawJsonValue &&
        rawJsonValue !== "{}" ? (
        <div className="space-y-4 border rounded-md p-4">
          <p className="text-sm text-gray-500">
            Form view not available for this JSON structure. Using simplified
            view:
          </p>
          <pre className="bg-gray-50 dark:bg-gray-800 dark:text-gray-100 p-4 rounded text-sm overflow-auto">
            {rawJsonValue}
          </pre>
          <p className="text-sm text-gray-500">
            Use JSON mode for full editing capabilities.
          </p>
        </div>
      ) : (
        renderFormFields(schema, value)
      )}
    </div>
  );
};

export default DynamicJsonForm;<|MERGE_RESOLUTION|>--- conflicted
+++ resolved
@@ -2,39 +2,9 @@
 import { Button } from "@/components/ui/button";
 import { Input } from "@/components/ui/input";
 import JsonEditor from "./JsonEditor";
-<<<<<<< HEAD
-import { updateValueAtPath } from "@/utils/jsonPathUtils";
+import { updateValueAtPath } from "@/utils/jsonUtils";
 import { generateDefaultValue } from "@/utils/schemaUtils";
-
-export type JsonValue =
-  | string
-  | number
-  | boolean
-  | null
-  | undefined
-  | JsonValue[]
-  | { [key: string]: JsonValue };
-
-export type JsonSchemaType = {
-  type:
-    | "string"
-    | "number"
-    | "integer"
-    | "boolean"
-    | "array"
-    | "object"
-    | "null";
-  description?: string;
-  required?: boolean;
-  default?: JsonValue;
-  properties?: Record<string, JsonSchemaType>;
-  items?: JsonSchemaType;
-};
-=======
-import { updateValueAtPath } from "@/utils/jsonUtils";
-import { generateDefaultValue, formatFieldLabel } from "@/utils/schemaUtils";
-import type { JsonValue, JsonSchemaType, JsonObject } from "@/utils/jsonUtils";
->>>>>>> 70dc1b76
+import type { JsonValue, JsonSchemaType } from "@/utils/jsonUtils";
 
 interface DynamicJsonFormProps {
   schema: JsonSchemaType;
